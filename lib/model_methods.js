--- conflicted
+++ resolved
@@ -471,16 +471,13 @@
     var startTime = Date.now();
   }
 
-<<<<<<< HEAD
   query = query.toQuery();
   box.client.query(query.text, query.values, function all_(err, result) {
-=======
-  box.client.query(query.toQuery(), function all_(err, result) {
+
     if (box.logQueries) {
       console.log('[%dms] %s', Date.now() - startTime, query.toString());
     }
 
->>>>>>> 6898c623
     if (err) {
       return callback(err);
     }
@@ -504,16 +501,12 @@
     var startTime = Date.now();
   }
 
-<<<<<<< HEAD
   sqlQuery = sqlQuery.toQuery();
   box.client.query(sqlQuery.text, sqlQuery.values, function query_(err, result) {
-=======
-  box.client.query(sqlQuery.toQuery(), function query_(err, result) {
     if (box.logQueries) {
       console.log('[%dms] %s', Date.now() - startTime, sqlQuery.toString());
     }
 
->>>>>>> 6898c623
     if (err) {
       return callback(err);
     }
@@ -561,18 +554,14 @@
     var startTime = Date.now();
   }
 
-<<<<<<< HEAD
   query = query.toQuery();
   query.text += '; SELECT * FROM ' + t._name + ' WHERE id = LAST_INSERT_ID();'
 
   box.client.query(query.text, query.values, function saveNew_(err, result) {
-=======
-  box.client.query(query.toQuery(), function saveNew_(err, result) {
     if (box.logQueries) {
       console.log('[%dms] %s', Date.now() - startTime, query.toString());
     }
 
->>>>>>> 6898c623
     if (err) {
       return callback(err);
     }
@@ -647,24 +636,17 @@
     query.text = query.text.replace(' WHERE', ', `updated_at` = NOW() WHERE');
   }
   
-<<<<<<< HEAD
   query.text += '; SELECT * FROM `' + t._name + '` WHERE `id` = LAST_INSERT_ID();'
 
-=======
->>>>>>> 6898c623
   if (box.logQueries) {
     var startTime = Date.now();
   }
 
-<<<<<<< HEAD
   box.client.query(query.text, query.values, function saveUpdate_(err, result) {
-=======
-  box.client.query(query, function saveUpdate_(err, result) {
     if (box.logQueries) {
       console.log('[%dms] %s', Date.now() - startTime, query.text);
     }
 
->>>>>>> 6898c623
     if (err) {
       return callback(err);
     }
