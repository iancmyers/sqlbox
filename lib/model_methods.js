'use strict';

// ----------------------------------------------------------------------------
// Requirements
// ----------------------------------------------------------------------------

var _ = require('underscore')
  , async = require('async')
  , BoxError = require('./box_error')
  , Validator = require('validator').Validator;


// ----------------------------------------------------------------------------
// Public Functions
// ----------------------------------------------------------------------------

/**
  General Note:
  When using these public functions through a model instance (sqlbox.create)
  you do not specify the first "box" param. The model will auto-fill that in.

  Example:

    var Person = sqlbox.create({
      tableName: 'people'
    });

    Person.get(1, function (err, person) {
      // ...
    });

  This allows you to .bind, .call, or .apply without worrying about `this`
  being messed with.

  You can also interact directly with these methods if you need to:

    // This is the same as above
    box.get(People, 1, function (err, person) {
      // ...
    });
**/


/**
 * Builds a obj that conforms to the column spec defined in the model. Removes
 * all excess properties.
 *
 * @param box Object The model that defines the column spec
 * @param obj Object The data to transform
 * @returns Object The transformed object that comforms to the column spec
 */
function build(box, obj, callback) {
  var instance = pruneToColumns(box, obj);
  
  // Define a non-enumerable $meta property on the instance. This is used
  // for book keeping and extra properties that should be passed around with
  // the data.
  Object.defineProperty(instance, '$meta', {
    value: {},
    enumerable: false
  });
  
  // Save a clone of the data in its meta. This allows comparing changed objects
  // to what they originally where.
  instance.$meta.original = pruneToColumns(box, instance);
  
  runHooks(box, instance, ['afterFetch'], function (err) {
    if (err) {
      return callback(err);
    }
    callback(null, instance);
  });
}


/**
 * Get a single row from a table by its id. Callback is optional. When it is
 * not specified a partially applied `get` function will be returned.
 *
 * Example of partial application:
 *
 *   var getOne = People.get(1);
 *   getOne(function (err, person) { ... });
 *
 * This is super useful when used with something like the async library.
 *
 * @param box Object The model instance. This parameter is not specified when
 *        using the method through a model instance
 * @param id Number The id of the row to fetch
 * @param [opts] Object
 * @param [callback] Function(err Error, row Object)
 * 
 * @returns null|Function null if a callback was specified else a partially
 *          applied version of `get` is returned.
 */
function get(box, id, opts, callback) {
  // Shift around the arguments to allow optional opts
  if (arguments.length === 2) {
    opts = {};
  } else if (arguments.length === 3 && typeof arguments[2] === 'function') {
    callback = arguments[2];
    opts = {};
  }

  // If there is no callback, return a partially applied function
  if (!callback) {
    return _.partial(get, box, id, opts);
  }

  // Check to make sure we don't actually just have the object already, this
  // helps in code reuse where you might have the object or id.
  if (typeof id === 'object') {
    return id;
  }

  opts.limit = 1;
  opts.skip = 0;

  box.first({id: Number(id)}, opts, function get_(err, object) {
    if (err) {
      return callback(err);
    }

    if (!object) {
      return callback(new BoxError(404, 'Row with id ' + id + ' was not found in ' + box.name));
    }

    callback(null, object);
  });

  // // TODO: look into providing a dev mode that captures the stack that called
  // //       into the box methods. This works, though maybe domains are better.
  // // var stackCapture = BoxError.stackCapture();
}


/**
 * Get multiple rows from a table by their ids. Uses the sql IN operator. Like
 * `get`, this also returns a partially applied function of itself if the
 * callback is not specified.
 *
 * @param box Object The model instance. This parameter is not specified when
 *        using the method through a model instance
 * @param ids Array The ids of the rows to fetch
 * @param [opts] Object
 * @param [callback] Function(err Error, rows Array)
 * 
 * @returns null|Function null if a callback was specified else a partially
 *          applied version of `get` is returned.
 */
function mget(box, ids, opts, callback) {
  // Shift around the arguments to allow optional opts
  if (arguments.length === 2) {
    opts = {};
  } else if (arguments.length === 3 && typeof arguments[2] === 'function') {
    callback = arguments[2];
    opts = {};
  }

  // If there is no callback, return a partially applied function
  if (!callback) {
    return _.partial(mget, box, ids, opts);
  }

  box.all({id: {in: _.map(ids, Number)}}, callback);
}


/**
 * Saves a new or updated row into the database based on the box information.
 * Like `get`, this also returns a partially applied function of itself if the
 * callback is not specified.
 *
 * @param box Object The model instance. This parameter is not specified when
 *        using the method through a model instance 
 * @param obj Object The data to save or update to the database
 * @param [where] Object A where clause the update must match against
 * @param [callback] Function(err Error, savedRow Object)
 *
 * @returns null|Function null if a callback was specified else a partially
 *          applied version of `save` is returned.
 */
function save(box, obj, where, mainCallback) {
  // Shift around the arguments to allow optional where
  if (arguments.length === 2) {
    where = {};
  } else if (arguments.length === 3 && typeof arguments[2] === 'function') {
    mainCallback = arguments[2];
    where = {};
  }

  if (!mainCallback) {
    return _.partial(save, box, obj, where);
  }

  // Clone the object so any destruction done within save is not relayed back
  // to the original obj. This is super useful when mutating the object in a
  // hook, but then the save fails. You expect to still have the same object.
  var clone = cloneObject(obj);

  // Make sure the clone has the $meta feild of obj
  if ('$meta' in obj) {
    Object.defineProperty(clone, '$meta', {
      value: obj.$meta,
      enumerable: false
    });
  }

  // Perform the transaction and the save/update sequence
  async.series({
    beginTxn: _.bind(box.client.query, box.client, 'BEGIN'),
    beforeValidation: _.partial(runHook, box, clone, 'beforeValidation'),
    validation: _.partial(validate, box, clone),
    afterValidation: _.partial(runHook, box, clone, 'afterValidation'),

    hasChanges: function (callback) {
      if (box.hasChanges(clone)) {
        return callback();
      } else {
        return callback(new BoxError(304));
      }
    },

    beforeSave: _.partial(runHook, box, clone, 'beforeSave'),
    saved: function (callback) {
      // If the obj has an id, we assume it is not new, this might be a good
      // place to utilize $meta.
      if (clone.id) {
        saveUpdate(box, clone, where, callback);
      } else {
        saveNew(box, clone, callback);
      }
    },
    commitTxn: _.bind(box.client.query, box.client, 'COMMIT')
  }, function (err, results) {
    // If there is an error, we need to roll the transaction back
    if (err) {
      box.client.query('ROLLBACK');
    }

    // If the error is 304, we just return the unchanged clone
    if (err && err.code === 304) {
      return mainCallback(null, clone);
    }

    // Postgres error 23505 is a unique index conflict, so we transform that
    // to a 409 conflict error
    if (err && (err.code == '23505' || err.code == 'ER_DUP_ENTRY')) {
      var error = new BoxError(409, 'Duplicate key violates unique constraint.');

      var parsedDetail;
      if (err.detail) {
        parsedDetail = err.detail.match(/\(([^)]+)\)=\(([^)]+)\)/);
      } else {
        parsedDetail = [null, null];
      }

      if (parsedDetail) {
        error.conflicts = [{
          key: parsedDetail[0],
          value: parsedDetail[1],
          expected: 'unique'
        }];
      }

      return mainCallback(error);
    }

    // Pass back any other error
    if (err) {
      return mainCallback(err);
    }

    // Hopefully nothing was wrong, in that case we pass back the result
    mainCallback(null, results.saved);
  });
}


/**
 * Remove a row from the database.
 *
 * @param box Object The model instance. This parameter is not specified when
 *        using the method through a model instance 
 * @param id Number The id of the row to remove
 * @param [callback] Function(err Error, success Boolean)
 *
 * @returns null|Function null if a callback was specified else a partially
 *          applied version of `remove` is returned.
 */
function remove(box, id, callback) {
  if (!callback) {
    return _.partial(remove, box, id);
  }

  var t = box.table;

  // DELETE FROM table WHERE table.id = $id;
  var query = t.delete().where(
        t.id.equals(Number(id))
      );

  if (box.logQueries) {
    console.log(query.toString());
  }

  query = query.toQuery();
  box.client.query(query.text, query.values, function remove_(err, result) {
    if (err) {
      return callback(err);
    }

    if (result.affectedRows) {
      callback(null, true);
    } else {
      callback(new BoxError(404, 'Row with id ' + id + ' was not found in ' + box.name));
    }
  });
}


/**
 * Modify is a higher level function that helps with the get/save loop. It
 * manages retrying saves if another actor updates the row being modified,
 * handles rules around what a valid object to update looks like (ensures),
 * and in general is a simpler, less nested way to mutate a row.
 *
 * @param box Object The model instance. This parameter is not specified when
 *        using the method through a model instance 
 * @param id Number The id of the row to modify
 * @param where Object The where clause to match against, if this fails a
 *        409 is passed back
 * @param mutator Function(obj Object) A function that takes the fetched
 *        database row and is responsible for changing it. This function
 *        may be ran multiple times on save conflicts, so should not have any
 *        side effects
 * @param [callback] Function(err Error, obj Object) The function that will be
 *        called after a successful update or after too many retries. The obj
 *        will reflect the new row in teh database
 *
 * @returns null|Function null if a callback was specified else a partially
 *          applied version of `modify` is returned.
 */
function modify(box, id, where, mutator, callback) {
  if (!callback) {
    return _.partial(modify, box, id, where, mutator);
  }

  // If they pass in a record, get its id
  if (_.isObject(id)) {
    id = id.id;
  }

  box.get(id, function modifyGet_(err, obj) {
    if (err) {
      return callback(err);
    }

    mutator(obj);

    box.save(obj, where, function modifySave_(err, savedObject) {
      // Other errors are passed back in tact
      if (err) {
        return callback(err);
      }

      callback(null, savedObject);
    });
  });
}


/**
 * Find the first row that matchs the properties of the query. If nothing is
 * found with the query, a 404 error is returned.
 *
 * @param box Object The model instance. This parameter is not specified when
 *        using the method through a model instance 
 * @param properties Object The values to match against
 * @param [opts] Object
 * @param [opts.offset] Number Number of rows to skip before returning one
 * @param [opts.order] Function(table Object) Function to allow custom sorting
 *        before returning the first
 * @param [callback] Function(err Error, row Object)
 * 
 * @returns null|Function null if a callback was specified else a partially
 *          applied version of `first` is returned.
 */
function first(box, properties, opts, callback) {
  // Shift around the arguments to allow alternate forms
  if (arguments.length === 2) {
    opts = {};
  } else if (arguments.length === 3 && typeof arguments[2] === 'function') {
    callback = arguments[2];
    opts = {};
  }

  // If there is no callback, return a partially applied function
  if (!callback) {
    return _.partial(first, box, properties, opts);
  }

  opts.limit = 1;

  all(box, properties, opts, function first_(err, objects) {
    if (err) {
      return callback(err);
    }

    if (objects.length) {
      callback(null, objects[0]);
    } else {
      callback(null, undefined);
    }
  });
}


/**
 * Find all the rows that matchs the properties of the query.
 *
 * @param box Object The model instance. This parameter is not specified when
 *        using the method through a model instance 
 * @param properties Object The values to match against
 * @param [opts] Object
 * @param [opts.limit] Number Maximum number of rows to return
 * @param [opts.offset] Number Number of rows to skip before returning one
 * @param [opts.order] Function(table Object) Function to allow custom sorting
 *        before returning the first
 * @param [callback] Function(err Error, rows Array)
 * 
 * @returns null|Function null if a callback was specified else a partially
 *          applied version of `first` is returned.
 */
function all(box, properties, opts, callback) {
  // Shift around the arguments to allow alternate forms
  if (arguments.length === 2) {
    opts = {};
  } else if (arguments.length === 3 && typeof arguments[2] === 'function') {
    callback = arguments[2];
    opts = {};
  }

  // If there is no callback, return a partially applied function
  if (!callback) {
    return _.partial(all, box, properties, opts);
  }

  var t = box.table;
  var query = t.select(t.star());

  query = whereClause(box, query, properties);

  // Depending on the options supplied we need to add additional modifiers
  if (opts.limit) {
    query.limit(opts.limit);
  }

  if (opts.offset) {
    query.offset(opts.offset);
  }

  if (typeof opts.order === 'function') {
    query.order(opts.order(box.table));
  }

  if (box.logQueries) {
    console.log(query.toString());
  }

  query = query.toQuery();
  box.client.query(query.text, query.values, function all_(err, result) {
    if (err) {
      return callback(err);
    }

<<<<<<< HEAD
    return callback(null, _.map(result, box.build));
=======
    async.map(result.rows, box.build, function (err, results) {
      if (err) {
        return callback (err);
      }

      return callback(null, results);
    });
>>>>>>> 7f67e4de
  });
}


function query(box, queryFn, callback) {
  var t = box.table;
  var sqlQuery = queryFn(t);

  if (box.logQueries) {
    console.log(sqlQuery.toString());
  }

  sqlQuery = sqlQuery.toQuery();
  box.client.query(sqlQuery.text, sqlQuery.values, function query_(err, result) {
    if (err) {
      return callback(err);
    }

<<<<<<< HEAD
    return callback(null, _.map(result, box.build));
=======
    async.map(result.rows, box.build, function (err, results) {
      if (err) {
        return callback (err);
      }

      return callback(null, results);
    });
>>>>>>> 7f67e4de
  });
}

function hasChanges(box, obj) {
  if ('$meta' in obj === false) {
    return true;
  }

  return _.some(box.columns, function (column) {
    return !_.isEqual(obj[column.name], obj.$meta.original[column.name]);
  });
}

// ----------------------------------------------------------------------------
// Private Functions
// ----------------------------------------------------------------------------

/**
 * Inserts a new row into the database.
 *
 * @param box Object The model instance used to get table information
 * @param obj Object The row to insert into the database
 * @param callback Function(err Error, insertedRow Object)
 */
function saveNew(box, obj, callback) {
  obj = columnsToSource(box, obj);

  var t = box.table;

  // INSERT INTO table (...) VALUES (...);
  var query = t.insert(obj);

  if (box.logQueries) {
    console.log(query.toString());
  }

  query = query.toQuery();
  query.text += '; SELECT * FROM ' + t._name + ' WHERE id = LAST_INSERT_ID();'

  box.client.query(query.text, query.values, function saveNew_(err, result) {
    if (err) {
      return callback(err);
    }

<<<<<<< HEAD
    if (result.length && result[0].affectedRows && result[1].length) {
      var record = build(box, result[1][0]);

      runHooks(box, record, ['afterCreate', 'afterSave'], function (err) {
=======
    if (result.rows.length) {
      build(box, result.rows[0], function (err, record) {
>>>>>>> 7f67e4de
        if (err) {
          return callback(err);
        }

        runHooks(box, record, ['afterCreate', 'afterSave'], function (err) {
          if (err) {
            return callback(err);
          }
          callback(null, record);
        });

      });
    } else {
      callback(new BoxError(500, 'Postgres returned no error, but no row was returned.'));
    }
  });
}


/**
 * Updates a row in the database.
 *
 * A where clause can be passed in to ensure that if concurrent updates are
 * happening that the record is still as expected before applying the update.
 * If the where clause does not match, a 409 is returned.
 *
 * @param box Object The model instance used to get the table information
 * @param obj Object The updated row data
 * @param where Object The where clause the update must match
 * @param callback Function(err Error, updatedRow Object)
 */
function saveUpdate(box, obj, where, callback) {
  where = where || {}
  where.id = obj.id;

  // Clear out date fields that sqlbox manages
  delete obj.id;
  delete obj.createdAt;
  delete obj.updatedAt;

  var changeSet;

  if (obj.$meta && obj.$meta.original) {
    changeSet = changes(obj, obj.$meta.original);
  } else {
    changeSet = obj;
  }

  var sourceObject = columnsToSource(box, changeSet);

  var t = box.table;

  // UPDATE table SET (...)
  //   WHERE table.id = $id AND ...
  //   RETURNING table.*;
  var query = t.update(sourceObject);
  query = whereClause(box, query, where);
  query = query.toQuery();

  // node-sql does not support functions like now() so we have
  // to hack it in there with string manipulation for now. Will work something
  // into node-sql time permitting.
  if (_.size(sourceObject) === 0) {
    query.text = query.text.replace(' WHERE', '`updated_at` = NOW() WHERE');
  } else {
    query.text = query.text.replace(' WHERE', ', `updated_at` = NOW() WHERE');
  }
  
  query.text += '; SELECT * FROM `' + t._name + '` WHERE `id` = LAST_INSERT_ID();'

  if (box.logQueries) {
    console.log(query.text);
  }

  box.client.query(query.text, query.values, function saveUpdate_(err, result) {
    if (err) {
      return callback(err);
    }

<<<<<<< HEAD
    if (result.length && result[0].affectedRows && result[1].length) {
      var record = build(box, result[1][0]);

      runHooks(box, record, ['afterUpdate', 'afterSave'], function (err) {
=======
    if (result.rows.length) {
      build(box, result.rows[0], function (err, record) {
>>>>>>> 7f67e4de
        if (err) {
          return callback(err);
        }

        runHooks(box, record, ['afterUpdate', 'afterSave'], function (err) {
          if (err) {
            return callback(err);
          }
          callback(null, record);
        });
        
      });
    } else {
      var msg =
        ('Row with id ' + where.id + ' was not found in ' + box.name + ', ' +
         'or the where clause did not pass.');
      callback(new BoxError(409, msg));
    }
  });
}

/**
 * Creates a new object that replaces the name keys of obj with the source keys
 * defined in the box.columns spec. This is used to convert the runtime data
 * with friendly names to the actual database column names.
 *
 * @param box Object The model instance that defines the column spec
 * @param obj Object The table row data with database column names
 * @returns Object The data with keys replaced by their database source
 *          column names
 */
function columnsToSource(box, obj) {
  var newObject = {};

  _.each(box.columns, function (column) {
    if (column.name in obj) {
      newObject[column.source] = obj[column.name];
    }
  });

  return newObject;
}

/**
 * Runs the validations on an object.
 *
 * @param box Object The model instance that defines the validations
 * @param obj Object The object to validate against the model
 * @param callback Function(error Error, bool isValid) If isValid is
 *        false, error will exist, else it will be null. The error contains
 *        .validationErrors which is an array of various issues found.
 */
function validate(box, obj, callback) {
  var v = new Validator();
  var errors = [];

  v.error = function (msg) {
    if (v.currentKey) {
      var error = _.findWhere(errors, {key: v.currentKey});

      if (error) {
        error.failed.push(v.currentKeyValidation);
      } else {
        errors.push({
          key: v.currentKey,
          value: v.currentValue,
          expected: v.currentKeyValidations,
          failed: [v.currentKeyValidation]
        });
      }
    } else {
      errors.push({message: msg});
    }
  };

  _.each(box.validations, function (validations, key) {
    var value = obj[key];
    v.currentKey = key;
    v.currentValue = value;
    v.currentKeyValidations = validations;

    // Validation form: ['exists', ['len', 1, 10], customFn]
    _.each(validations, function (validation) {
      v.currentKeyValidation = validation;

      if (_.isString(validation)) {
        // Form: 'exists'
        v.check(value)[validation]();
      } else if (_.isArray(validation)) {
        // Form: ['len', 1, 10]
        var check = v.check(value);
        check[validation[0]].apply(check, validation.slice(1));
      } else if (_.isFunction(validation)) {
        // Form: function (obj, key, v) {}
        validation(obj, key, v);
      }
    });
  });

  delete v.currentKey;
  delete v.currentValue;
  delete v.currentKeyValidations;
  delete v.currentKeyValidation;

  box.validate(obj, v);

  if (errors.length) {
    var err = new BoxError(403, 'Validation did not pass.');
    err.validationErrors = errors;
    callback(err, false);
  } else {
    callback(null, true);
  }
}

/**
 * Runs a single hook that is defined on a model. Threads obj through each
 * of the hooks functions in sequence.
 *
 * @param box Object The model
 * @param obj Object The record triggering the hook
 * @param hookName String The name of the hook to perform
 * @param callback Function(err Error)
 */
function runHook(box, obj, hookName, callback) {
  var hook = box.hooks[hookName];

  if (_.isFunction(hook)) {
    hook(obj, callback);
  } else if (_.isArray(hook)) {
    var fns = _.map(_.filter(hook, _.isFunction), function (fn) {
      return _.partial(fn, obj);
    });

    async.series(fns, callback);
  } else {
    // No hook
    callback();
  }
}

/**
 * Runs the given hooks that are defined on a model. Threads obj through each
 * hook in sequence.
 *
 * @param box Object The model
 * @param obj Object The record triggering the hooks
 * @param hookNames Array An array of the names of the hooks to perform
 * @param callback Function(err Error)
 */
function runHooks(box, obj, hookNames, callback) {
  var fns = _.map(hookNames, function (hookName) {
    return _.partial(runHook, box, obj, hookName);
  });

  async.series(fns, callback);
}

/**
 * Determines the differences between 2 objects. The value that is returned
 * in the diff object is always from the first object.
 *
 * @param o1 Object The first object to compare
 * @param o2 Object The secont object to compare
 * @returns Object The differences
 */
function changes(o1, o2) {
  var changeSet = {};

  _.each(o1, function (value, key) {
    var value2 = o2[key];

    if (!_.isEqual(value, value2)) {
      changeSet[key] = value;
    }
  });

  return changeSet;
}

/**
 * Clones an object. For the most part this is a shallow clone, except it will
 * clone depth 1 arrays as well (shallow cloning them).
 *
 * @param obj Object The object to clone
 * @returns Object The clone
 */
function cloneObject(obj) {
  var clonedObj = {};

  _.each(obj, function (value, key) {
    if (_.isArray(value)) {
      clonedObj[key] = value.slice(0);
    } else {
      clonedObj[key] = value;
    }
  });

  return clonedObj;
}

/**
 * Creates a new copy of an object that removes all non columns as defined in
 * the model.
 *
 * @param box Object The model
 * @param obj Object The object to prune
 * @returns Object The newly created pruned object
 */
function pruneToColumns(box, obj) {
  var instance = {};

  _.each(box.columns, function (column) {
    var value;

    if (column.name in obj) {
      value = obj[column.name];
    } else if (column.source in obj) {
      value = obj[column.source];
    } else {
      // Column defined in the model could not be found in the databse row, so
      // we skip to the next column.
      return;
    }

    if (_.isArray(value)) {
      instance[column.name] = value.slice(0);
    } else {
      instance[column.name] = value;
    }
  });

  return instance;
}

/**
 * Creates the where clause on a node-sql query based on the where spec passed
 * in.
 *
 * @param box Object The model to query againts
 * @param query Object The current sql-box query to mutate
 * @param whereProperties Object The conditions to add to the query
 * @returns Object The mutated query (for chaining)
 */
function whereClause(box, query, whereProperties) {
  var t = box.table;

  // Iterate through the provided properties and build out the WHERE clause
  _.each(whereProperties, function (value, indexName) {
    var columnSpec = _.find(box.columns, function (column) {
      if (indexName === column.name) {
        return true;
      }
    });

    if (columnSpec) {
      if (_.isObject(value)) {
        _.each(value, function (innerValue, operator) {
          // Rename short form operators to their node-sql counterparts
          if (operator === 'not') {
            operator = 'notEquals';
          }
          if (operator === 'eq' || operator === 'is' || operator === 'eql') {
            operator = 'equals';
          }

          // We need to do a dance to get NULL to work as expected
          if (innerValue === null) {
            if (operator === 'notEquals') {
              query.where(t[columnSpec.source].isNotNull());
            } else if (operator === 'equals') {
              query.where(t[columnSpec.source].isNull());
            }
          } else {
            query.where(t[columnSpec.source][operator](innerValue));
          }
        });
      } else {
        query.where(t[columnSpec.source].equals(value));
      }
    }
  });

  return query;
}

// ----------------------------------------------------------------------------
// Exports
// ----------------------------------------------------------------------------

exports.build = build;
exports.get = get;
exports.mget = mget;
exports.save = save;
exports.remove = remove;
exports.modify = modify;
exports.first = first;
exports.all = all;
exports.query = query;
exports.hasChanges = hasChanges;<|MERGE_RESOLUTION|>--- conflicted
+++ resolved
@@ -474,17 +474,13 @@
       return callback(err);
     }
 
-<<<<<<< HEAD
-    return callback(null, _.map(result, box.build));
-=======
-    async.map(result.rows, box.build, function (err, results) {
+    async.map(result, box.build, function (err, results) {
       if (err) {
         return callback (err);
       }
 
       return callback(null, results);
     });
->>>>>>> 7f67e4de
   });
 }
 
@@ -503,17 +499,13 @@
       return callback(err);
     }
 
-<<<<<<< HEAD
-    return callback(null, _.map(result, box.build));
-=======
-    async.map(result.rows, box.build, function (err, results) {
+    async.map(result, box.build, function (err, results) {
       if (err) {
         return callback (err);
       }
 
       return callback(null, results);
     });
->>>>>>> 7f67e4de
   });
 }
 
@@ -558,15 +550,8 @@
       return callback(err);
     }
 
-<<<<<<< HEAD
     if (result.length && result[0].affectedRows && result[1].length) {
-      var record = build(box, result[1][0]);
-
-      runHooks(box, record, ['afterCreate', 'afterSave'], function (err) {
-=======
-    if (result.rows.length) {
-      build(box, result.rows[0], function (err, record) {
->>>>>>> 7f67e4de
+      build(box, result[1][0], function (err, record) {
         if (err) {
           return callback(err);
         }
@@ -646,15 +631,8 @@
       return callback(err);
     }
 
-<<<<<<< HEAD
     if (result.length && result[0].affectedRows && result[1].length) {
-      var record = build(box, result[1][0]);
-
-      runHooks(box, record, ['afterUpdate', 'afterSave'], function (err) {
-=======
-    if (result.rows.length) {
-      build(box, result.rows[0], function (err, record) {
->>>>>>> 7f67e4de
+      build(box, result[1][0], function (err, record) {
         if (err) {
           return callback(err);
         }
